#! /usr/bin/python
# coding=utf8

"""
COPYRIGHT:    (C) 2015 by Laurent Courty

               This program is free software under the GNU General Public
               License (v3). Read the LICENCE file for details.
"""

import math
import numpy as np
import hydro_cython

import hydro_cython
import utils

#~ from grass.pygrass.gis.region import Region

class RasterDomain(object):
    """A raster computational domain made of:
    Various Numpy arrays:
    arr_z: terrain elevation in m
    arr_n: Manning's friction coefficient
    arr_ext: external flows (rain, inflitration, user etc.) in m/s
    arr_bc: structured array: 't': boundary type, 'v' boundary value
    arr_h: water depth

    region: an instance of pygrass Region
    dtmax: maximum time step in seconds
    a: constant for CFL defined by de Almeida et al.(2012) (default: 0.7)
        control the calculated time-step length
    g: standard gravity. m.s^-2
    theta: weighting factor. Control the amount of diffusion in flow eq.
    hf_min: minimum flow depth - used as a "float zero"
    hmin: minimum water depth at cell for wetting / drying process
    """


    def __init__(
                self,
                arr_z = None,
                arr_n = None,
                arr_rain = None,
                arr_evap = None,
                arr_inf = None,
                arr_user = None,
                arr_bc = None,
                arr_h = None,
                region = None,
                dtmax = 5,
                a = 0.4,        # CFL constant
                g = 9.80665,
<<<<<<< HEAD
                theta = 0.7,  # 0.9: default proposed by Almeida et al.(2012)
=======
                theta = 0.9,    # default proposed by Almeida et al.(2012)
>>>>>>> ac1ff337
                hf_min = 0.001,
                hmin = 0.005,
                v_routing=0.1):  # simple routing velocity m/s

        #####################
        # Process arguments #
        #####################

        # general variables
        self.dtmax = dtmax
        self.a = a
        self.g = g
        self.theta = theta
        self.hf_min = hf_min
        self.hmin = hmin
        self.v_routing = v_routing

        # region dimensions
        self.xr = region.cols
        self.yr = region.rows
    
        # cell size in m
        self.dx = region.ewres
        self.dy = region.nsres

        # cell surface
        self.cell_surf = region.ewres * region.nsres

        # Input arrays
        self.set_arr_z(arr_z)
        self.set_arr_n(arr_n)
        self.set_arr_ext(arr_rain, arr_evap, arr_inf, arr_user)
        self.set_arr_bc(arr_bc)
        self.set_arr_h(arr_h)

        ##########################
        # Do some data crunching #
        ##########################

        # create calculated arrays
        self.type_faces = np.dtype([('W', np.float32), ('S', np.float32)])
        # flow at time n
        self.arr_q = np.zeros(shape = (self.yr, self.xr), dtype = self.type_faces)
        # flow depth
        self.arr_hf = np.zeros(shape = (self.yr, self.xr), dtype = self.type_faces)
        # depth at time n+1
        self.arr_h_np1 = np.copy(self.arr_h)
        # flow at time n+1
        self.arr_q_np1 = np.copy(self.arr_q)

        # value needed for flow calculation
        self.arr_q_vecnorm = np.zeros(shape = (self.yr,self.xr), dtype = np.float64)
        self.arr_q_im12_j_y = np.zeros(shape = (self.yr,self.xr), dtype = np.float64)
        self.arr_q_i_jm12_x = np.zeros(shape = (self.yr,self.xr), dtype = np.float64)

        # pad arrays
        #~ self.arr_h, self.arrp_h = utils.pad_array(self.arr_h)
        self.arr_q, self.arrp_q = utils.pad_array(self.arr_q)
        self.arr_hf, self.arrp_hf = utils.pad_array(self.arr_hf)
        self.arr_h_np1, self.arrp_h_np1 = utils.pad_array(self.arr_h_np1)
        self.arr_q_np1, self.arrp_q_np1 = utils.pad_array(self.arr_q_np1)

        # generate flow direction map
        self.flow_dir()

        ##########################
        # Some general variables #
        ##########################

        self.grid_volume = 0.

    def set_arr_z(self, arr_z):
        """Set the DEM array and pad it
        """
        self.arr_z = arr_z
        self.arr_z, self.arrp_z = utils.pad_array(self.arr_z)        
        return self


    def set_arr_n(self, arr_n):
        """Set the Manning's n value array and pad it
        """
        self.arr_n = arr_n
        self.arr_n, self.arrp_n = utils.pad_array(self.arr_n)
        return self

    def set_arr_h(self, arr_h):
        """Set the water depth array and pad it
        """
        if arr_h == None:
            self.arr_h = np.zeros(shape = (self.yr,self.xr), dtype = np.float32)
        else:
            self.arr_h = arr_h
        
        self.arr_h, self.arrp_h = utils.pad_array(self.arr_h)
        return self

    def set_arr_ext(self, arr_rain, arr_evap, arr_inf, arr_user):
        """Set the external flow array
        arr_user: Numpy array in m/s
        arr_rain, arr_evap, arr_inf: Numpy arrays in mm/h

        arr_ext: Numpy array in m/s
        """
        # set arrays to zero if not given
        if arr_rain == None:
            arr_rain = np.zeros(shape = (self.yr,self.xr), dtype = np.float16)
        if arr_evap == None:
            arr_evap = np.zeros(shape = (self.yr,self.xr), dtype = np.float16)
        if arr_inf == None:
            arr_inf = np.zeros(shape = (self.yr,self.xr), dtype = np.float16)
        if arr_user == None:
            arr_user = np.zeros(shape = (self.yr,self.xr), dtype = np.float32)

        # calculate the resulting array
        self.arr_ext = arr_user + (arr_rain - arr_evap - arr_inf) / 1000 / 3600
        return self


    def set_arr_bc(self, arr_bc):
        """Set boundary condition map and process the boundaries
        input: a structured Numpy array
        """
        self.arr_bc = arr_bc
        self.process_boundaries()
        return self


    def solve_dt(self):
        """Calculate the adaptative time-step according
        to the formula #15 in almeida et al (2012)
        dtmax: maximum time-step
        """

        # calculate the maximum water depth in the domain
        hmax = np.amax(self.arr_h)
        
        if hmax > 0:
            # formula #15 in almeida et al (2012)
            self.dt = min(self.a
                            * (min(self.dx, self.dy)
                            / (math.sqrt(self.g * hmax))), self.dtmax)
        else:
            self.dt = self.dtmax

        return self
        

    def process_boundaries(self):
        """keep only 1D array of each boudary, inside the domain
        create dict_bc, a dictionnary that hold the useful values
        """
        W_BCi = np.copy(self.arr_bc[:,0])
        E_BCi = np.copy(self.arr_bc[:,-1])
        N_BCi = np.copy(self.arr_bc[0,:])
        S_BCi = np.copy(self.arr_bc[-1,:])
        # delete the original array
        del self.arr_bc
        # put boundaries in a dict
        self.dict_bc =  {'W': W_BCi, 'E': E_BCi, 'N': N_BCi, 'S': S_BCi}
        return self


    def solve_h(self):
        """Calculate new water depth
        """
        arr_flow_sum = (self.arr_q['W'] - self.arrp_q[1:-1, 2:]['W']
                    + self.arr_q['S'] - self.arrp_q[:-2, 1:-1]['S'])

<<<<<<< HEAD
        self.arr_h_np1[:] = (self.arr_h + (self.arr_ext * self.dt)) + flow_sum / self.cell_surf * self.dt
        # set to zero if negative depth
        self.arr_h_np1[:] = np.where(self.arr_h_np1[:] < 0, 0, self.arr_h_np1[:])
=======
        self.arr_h_np1[:] = (self.arr_h + (self.arr_ext * self.dt)) + arr_flow_sum / self.cell_surf * self.dt

>>>>>>> ac1ff337
        return self


    def solve_hflow(self):
        """calculate the difference between
        the highest water free surface and the highest terrain elevevation
        of the two adjacent cells
        This act as an approximation of the hydraulic radius
        """
        wse_im1 = self.arrp_z[1:-1, :-1] + self.arrp_h[1:-1, :-1]
        wse_i = self.arrp_z[1:-1, 1:] + self.arrp_h[1:-1, 1:]
        z_im1 = self.arrp_z[1:-1, :-1]
        z_i = self.arrp_z[1:-1, 1:]

        wse_jm1 = self.arrp_z[1:, 1:-1] + self.arrp_h[1:, 1:-1]
        wse_j = self.arrp_z[:-1, 1:-1] + self.arrp_h[:-1, 1:-1]
        z_jm1 = self.arrp_z[1:, 1:-1]
        z_j = self.arrp_z[:-1, 1:-1]

        self.arrp_hf[1:-1, 1:]['W'] = (np.maximum(wse_im1, wse_i)
                                     - np.maximum(z_im1, z_i))
        self.arrp_hf[0:-1, 1:-1]['S'] = (np.maximum(wse_jm1, wse_j)
                                       - np.maximum(z_jm1, z_j))
        return self


    def solve_q_vecnorm(self):
        """Calculate the q vector norm to be used in the flow equation
        """
        arr_q_i_jm12 = self.arrp_q['S'][1:-1, 1:-1]
        arr_q_i_jp12 = self.arrp_q['S'][:-2, 1:-1]
        arr_q_ip1_jm12 = self.arrp_q['S'][1:-1, 2:]
        arr_q_ip1_jp12 = self.arrp_q['S'][:-2, 2:]
        arr_q_im12_j = self.arrp_q['W'][1:-1, 1:-1]
        arr_q_ip12_j = self.arrp_q['W'][1:-1, 2:]
        arr_q_im12_jp1 = self.arrp_q['W'][:-2, 1:-1]
        arr_q_ip12_jp1 = self.arrp_q['W'][:-2, 2:]

        arr_q_ip12_j_y = (arr_q_i_jm12 + arr_q_i_jp12 +
                          arr_q_ip1_jm12 + arr_q_ip1_jp12) / 4
        arr_q_i_jp12_x = (arr_q_im12_j + arr_q_ip12_j +
                          arr_q_im12_jp1 + arr_q_ip12_jp1) / 4

        self.arr_q_vecnorm = np.sqrt(np.square(arr_q_ip12_j_y) + np.square(arr_q_i_jp12_x))

        return self


    def solve_q_vecnorm2(self):
        """Calculate the q vector norm to be used in the flow equation
        """
        arr_q_i_jm12 = self.arrp_q['S'][1:-1, 1:-1]
        arr_q_i_jp12 = self.arrp_q['S'][:-2, 1:-1]
        arr_q_im1_jm12 = self.arrp_q['S'][1:-1, :-2]
        arr_q_im1_jp12 = self.arrp_q['S'][:-2, :-2]
        arr_q_im12_j = self.arrp_q['W'][1:-1, 1:-1]
        arr_q_ip12_j = self.arrp_q['W'][1:-1, 2:]
        arr_q_im12_jm1 = self.arrp_q['W'][2:, 1:-1]
        arr_q_ip12_jm1 = self.arrp_q['W'][2:, 2:]

        self.arr_q_im12_j_y[:] = (arr_q_i_jm12 + arr_q_i_jp12 +
                          arr_q_im1_jm12 + arr_q_im1_jp12) / 4
        self.arr_q_i_jm12_x[:] = (arr_q_im12_j + arr_q_ip12_j +
                          arr_q_im12_jm1 + arr_q_ip12_jm1) / 4

        self.arr_q_vecnorm[:] = np.sqrt(np.square(self.arr_q_im12_j_y) + np.square(self.arr_q_i_jm12_x))

        return self


    def solve_q(self):
        '''Solve the general flow in the domain
        '''
        # solve vector norm for all the domain
        self.solve_q_vecnorm2()
        # call a cython function for flow calculation
        self.arr_q_np1['W'], self.arr_q_np1['S'] = hydro_cython.get_flow(
            self.arrp_z,
            self.arrp_n,
            self.arr_h,
            self.arr_hf['W'],
            self.arr_hf['S'],
            self.arrp_q['W'],
            self.arrp_q['S'],
            self.arrp_h_np1,
            self.arr_q_np1['W'],
            self.arr_q_np1['S'],
            self.arr_q_vecnorm,
            self.hf_min,
            self.dt, self.dx, self.dy,
            self.g, self.theta)
        return self


    def update_input_values(self):
        """update the arrays of flows and depth
        to be used as entry at next time-step
        """
        self.arr_q[:] = self.arr_q_np1
        self.arr_h[:] = self.arr_h_np1
        return self


    def solve_gridvolume(self):
        """calculatre the total grid volume
        """
        self.grid_volume = np.sum(self.arr_h) * self.cell_surf
        return self

    def flow_dir(self):
        '''
        Return a "slope" array representing the flow direction
        the resulting array is used for simple routing
        '''
        # define differences in Z
        Z = self.arrp_z[1:-1, 1:-1]
        N = self.arrp_z[0:-2, 1:-1]
        S = self.arrp_z[2:, 1:-1]
        E = self.arrp_z[1:-1, 2:]
        W = self.arrp_z[1:-1, 0:-2]
        dN = Z - N
        dE = Z - E
        dS = Z - S
        dW = Z - W

        # return minimum neighbour
        arr_min = np.maximum(np.maximum(dN, dS), np.maximum(dE, dW))

        # create a slope array
        self.arr_slope = np.zeros(shape = Z.shape, dtype = np.string_)

        for c, min_hdiff in np.ndenumerate(arr_min):

            if min_hdiff <= 0:
                self.arr_slope[c] = '0'
            elif min_hdiff == dN[c]:
                self.arr_slope[c] = 'N'
            elif min_hdiff == dS[c]:
                self.arr_slope[c] = 'S'
            elif min_hdiff == dE[c]:
                self.arr_slope[c] = 'E'
            elif min_hdiff == dW[c]:
                self.arr_slope[c] = 'W'

        return self


    def simple_routing(self):
        '''calculate a flow with a given velocity'''
        # water surface elevation
        arrp_wse_np1 = self.arrp_z + self.arrp_h_np1

        # arrays of wse
        arr_wse_w = arrp_wse_np1[1:-1, :-2]
        arr_wse_s = arrp_wse_np1[2:, 1:-1]
        arr_wse = arrp_wse_np1[1:-1, 1:-1]

        # max routed depth
        arr_h_w = np.minimum(self.arr_h_np1, np.maximum(0, arr_wse - arr_wse_w))
        arr_h_s = np.minimum(self.arr_h_np1, np.maximum(0, arr_wse - arr_wse_s))

        arr_q_w = self.arrp_q[1:-1, 1:-1]['W']
        arr_q_s = self.arrp_q[1:-1, 1:-1]['S']

        # arrays of routing flow
        arr_sflow_w = self.dy * arr_h_w * self.v_routing
        arr_sflow_s = self.dy * arr_h_s * self.v_routing

        # can route
        idx_can_route_s = np.where(np.logical_and(
                                    self.arr_h_np1 < self.hmin,
                                    self.arr_slope == 'S'))
        idx_can_route_w = np.where(np.logical_and(
                                    self.arr_h_np1 < self.hmin,
                                    self.arr_slope == 'W'))

        # S
        arr_q_s[idx_can_route_s] = - arr_sflow_s[idx_can_route_s]
        # W
        arr_q_w[idx_can_route_w] = - arr_sflow_w[idx_can_route_w]

        return self


    def flow(self):
        '''Calculate general flow
        To be applied after depth calculation
        '''
        self.arr_q_np1['W'], self.arr_q_np1['S'] = hydro_cython.get_flow(
            self.arrp_z,
            self.arrp_n,
            self.arr_h,
            self.arr_hf['W'], self.arr_hf['S'],
            self.arrp_q['W'], self.arrp_q['S'],
            self.arrp_h_np1,
            self.arr_q_np1['W'], self.arr_q_np1['S'],
            self.hmin, self.hf_min,
            self.dt, self.dx, self.dy,
            self.g, self.theta)
        return self


    def drying(self):
        '''check low-level cells and apply drying (Bradbrook 2006)
        '''

        arr_flow_sum = (self.arr_q['W'] - self.arrp_q[1:-1, 2:]['W']
                      + self.arr_q['S'] - self.arrp_q[:-2, 1:-1]['S'])

        #~ for coor, h, in self.arr_h_np1

        # select negative depth cell
        drying_cells = np.where(np.logical_and(self.arr_h_np1 < 0, arr_flow_sum < 0))
        #~ drying_cells = np.where(self.arr_h_np1 < 0)
        # drying parameter
        arr_dp = - (self.cell_surf * (self.arr_h[drying_cells])) / (self.dt * (arr_flow_sum[drying_cells] + self.arr_ext[drying_cells]))
        #~ print 'arr_dp', arr_dp
        # Apply drying parameter to drying cells
        self.arr_q['W'][drying_cells] *= arr_dp
        self.arrp_q[1:-1, 2:]['W'][drying_cells] *= arr_dp
        self.arr_q['S'][drying_cells] *= arr_dp
        self.arrp_q[:-2, 1:-1]['S'][drying_cells] *= arr_dp

        return 0<|MERGE_RESOLUTION|>--- conflicted
+++ resolved
@@ -51,13 +51,9 @@
                 dtmax = 5,
                 a = 0.4,        # CFL constant
                 g = 9.80665,
-<<<<<<< HEAD
                 theta = 0.7,  # 0.9: default proposed by Almeida et al.(2012)
-=======
-                theta = 0.9,    # default proposed by Almeida et al.(2012)
->>>>>>> ac1ff337
                 hf_min = 0.001,
-                hmin = 0.005,
+                hmin = 0.01,
                 v_routing=0.1):  # simple routing velocity m/s
 
         #####################
@@ -142,6 +138,7 @@
         self.arr_n, self.arrp_n = utils.pad_array(self.arr_n)
         return self
 
+
     def set_arr_h(self, arr_h):
         """Set the water depth array and pad it
         """
@@ -149,9 +146,9 @@
             self.arr_h = np.zeros(shape = (self.yr,self.xr), dtype = np.float32)
         else:
             self.arr_h = arr_h
-        
         self.arr_h, self.arrp_h = utils.pad_array(self.arr_h)
         return self
+
 
     def set_arr_ext(self, arr_rain, arr_evap, arr_inf, arr_user):
         """Set the external flow array
@@ -189,7 +186,6 @@
         to the formula #15 in almeida et al (2012)
         dtmax: maximum time-step
         """
-
         # calculate the maximum water depth in the domain
         hmax = np.amax(self.arr_h)
         
@@ -225,22 +221,19 @@
         arr_flow_sum = (self.arr_q['W'] - self.arrp_q[1:-1, 2:]['W']
                     + self.arr_q['S'] - self.arrp_q[:-2, 1:-1]['S'])
 
-<<<<<<< HEAD
         self.arr_h_np1[:] = (self.arr_h + (self.arr_ext * self.dt)) + flow_sum / self.cell_surf * self.dt
         # set to zero if negative depth
-        self.arr_h_np1[:] = np.where(self.arr_h_np1[:] < 0, 0, self.arr_h_np1[:])
-=======
-        self.arr_h_np1[:] = (self.arr_h + (self.arr_ext * self.dt)) + arr_flow_sum / self.cell_surf * self.dt
-
->>>>>>> ac1ff337
+        self.arr_h_np1[:] = np.where(self.arr_h_np1 < 0, 0, self.arr_h_np1[:])
+
         return self
 
 
     def solve_hflow(self):
         """calculate the difference between
-        the highest water free surface and the highest terrain elevevation
+        the highest water free surface
+        and the highest terrain elevevation
         of the two adjacent cells
-        This act as an approximation of the hydraulic radius
+        This acts as an approximation of the hydraulic radius
         """
         wse_im1 = self.arrp_z[1:-1, :-1] + self.arrp_h[1:-1, :-1]
         wse_i = self.arrp_z[1:-1, 1:] + self.arrp_h[1:-1, 1:]
@@ -342,6 +335,7 @@
         self.grid_volume = np.sum(self.arr_h) * self.cell_surf
         return self
 
+
     def flow_dir(self):
         '''
         Return a "slope" array representing the flow direction
@@ -417,28 +411,9 @@
         return self
 
 
-    def flow(self):
-        '''Calculate general flow
-        To be applied after depth calculation
+    def drying(self):
+        '''Check low-level cells and apply drying (Bradbrook 2006)
         '''
-        self.arr_q_np1['W'], self.arr_q_np1['S'] = hydro_cython.get_flow(
-            self.arrp_z,
-            self.arrp_n,
-            self.arr_h,
-            self.arr_hf['W'], self.arr_hf['S'],
-            self.arrp_q['W'], self.arrp_q['S'],
-            self.arrp_h_np1,
-            self.arr_q_np1['W'], self.arr_q_np1['S'],
-            self.hmin, self.hf_min,
-            self.dt, self.dx, self.dy,
-            self.g, self.theta)
-        return self
-
-
-    def drying(self):
-        '''check low-level cells and apply drying (Bradbrook 2006)
-        '''
-
         arr_flow_sum = (self.arr_q['W'] - self.arrp_q[1:-1, 2:]['W']
                       + self.arr_q['S'] - self.arrp_q[:-2, 1:-1]['S'])
 
