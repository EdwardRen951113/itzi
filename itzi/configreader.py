--- conflicted
+++ resolved
@@ -45,21 +45,12 @@
                              'infiltration', 'losses'] + self.ga_list
         k_output_map_names = ['h', 'wse', 'v', 'vdir', 'qx', 'qy', 'fr',
                               'boundaries', 'infiltration', 'rainfall',
-<<<<<<< HEAD
-                              'inflow', 'drainage_cap', 'drainage_net',
-                              'verror']
-        self.sim_param = {'hmin': 0.005, 'cfl': 0.7, 'theta': 0.9,
-                          'g': 9.80665, 'vrouting': 0.1, 'dtmax': 5.,
-                          'slmax': .1, 'dtinf': 60., 'inf_model': None}
-=======
                               'inflow', 'losses', 'drainage_net',
                               'verror']
         k_drainage_params = ['swmm_inp', 'output']
-
         self.sim_param = {'hmin': HFMIN, 'cfl': CFL, 'theta': THETA,
                           'g': G, 'vrouting': VROUTING, 'dtmax': DTMAX,
                           'slmax': SLMAX, 'dtinf': DTINF, 'inf_model': None}
->>>>>>> 5e5b703d
         k_grass_params = ['grass_bin', 'grassdata', 'location', 'mapset']
         self.raw_input_times = dict.fromkeys(k_raw_input_times)
         self.output_map_names = dict.fromkeys(k_output_map_names)
