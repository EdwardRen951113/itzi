# coding=utf8
"""
Copyright (C) 2015-2016 Laurent Courty

This program is free software; you can redistribute it and/or
modify it under the terms of the GNU General Public License
as published by the Free Software Foundation; either version 2
of the License, or (at your option) any later version.

This program is distributed in the hope that it will be useful,
but WITHOUT ANY WARRANTY; without even the implied warranty of
MERCHANTABILITY or FITNESS FOR A PARTICULAR PURPOSE.  See the
GNU General Public License for more details.
"""
from __future__ import division
import math
from datetime import timedelta
import numpy as np

import flow
import time
from itzi_error import NullError, DtError


class SurfaceFlowSimulation(object):
    """Surface flow simulation on staggered raster grid
<<<<<<< HEAD
    Accessed through step() and get_output_arrays() methods
=======
    Accessed through step() methods
>>>>>>> 5e5b703d
    By convention the flow is:
     - calculated at the East and South faces of each cell
     - positive from West to East and from North to South
    """

    def __init__(self, domain, param):
        self.dom = domain
        self.dtmax = param['dtmax']
        self.cfl = param['cfl']
        self.g = param['g']
        self.theta = param['theta']
        self.hf_min = param['hmin']
        self.sl_thresh = param['slmax']
        self.v_routing = param['vrouting']
        self.dx = domain.dx
        self.dy = domain.dy
        self.cell_surf = self.dx * self.dy

        self._dt = None

        # Slices for upstream and downstream cells on a padded array
        self.su = slice(None, -2)
        self.sd = slice(2, None)
        # uniform crop, i.e. equivalent to non-padded array
        self.ss = slice(1, -1)
        # slice to crop last row or column of non-padded array
        # to not conflict with boundary condition
        self.sc = slice(None, -1)
        # equivalent in 2D
        self.s_i_0 = (slice(None), self.sc)
        self.s_j_0 = (self.sc, slice(None))
        # 'Downstream' slice: cells to the east or south
        self.s_i_1 = (slice(None), slice(1, None))
        self.s_j_1 = (slice(1, None), slice(None))

        # Instantiate boundary objects
        self.w_boundary = Boundary(self.dy, self.dx, boundary_pos='W')
        self.e_boundary = Boundary(self.dy, self.dx, boundary_pos='E')
        self.n_boundary = Boundary(self.dx, self.dy, boundary_pos='N')
        self.s_boundary = Boundary(self.dx, self.dy, boundary_pos='S')

    def update_flow_dir(self):
        ''' Return arrays of flow directions used for rain routing
        each cell is assigned a direction in which it will drain
        0: the flow is going dowstream, index-wise
        1: the flow is going upstream, index-wise
        -1: no routing happening on that face
        '''
        # get a padded array
        arrp_z = self.dom.get_padded('z')
        # define differences in Z
        z0 = arrp_z[1:-1, 1:-1]
        zN = arrp_z[0:-2, 1:-1]
        zS = arrp_z[2:, 1:-1]
        zE = arrp_z[1:-1, 2:]
        zW = arrp_z[1:-1, 0:-2]
        dN = z0 - zN
        dE = z0 - zE
        dS = z0 - zS
        dW = z0 - zW
        # maximum altitude difference
        arr_max_dz = np.maximum(np.maximum(dN, dS), np.maximum(dE, dW))
        # y direction
        flow.flow_dir(arr_max_dz[self.s_j_0], dN, dS, self.dom.get('dirs'))
        # x direction
        flow.flow_dir(arr_max_dz[self.s_i_0], dW, dE, self.dom.get('dire'))
        return self

    def step(self):
        """Run a full simulation time-step
        """
        start_time = time.time()
        self.solve_q()
        self.apply_boundary_conditions()
        self.update_h()
        # in case of NaN/NULL cells, raise a NullError
        self.arr_err = np.isnan(self.dom.get('h'))
        if np.any(self.arr_err):
            raise NullError
        self.swap_flow_arrays()
        end_time = time.time()
        step_duration = end_time - start_time
        return self

    def solve_dt(self):
        """Calculate the adaptative time-step
        The formula #15 in almeida et al (2012) has been modified to
        accomodate non-square cells
        The time-step is limited by the maximum time-step dtmax.
        """
        maxh = self.dom.amax('h')  # max depth in domain
        min_dim = min(self.dx, self.dy)
        if maxh > 0:
            dt = self.cfl * (min_dim / (math.sqrt(self.g * maxh)))
            self._dt = min(self.dtmax, dt)
        else:
            self._dt = self.dtmax
        return self

    @property
    def dt(self):
        return timedelta(seconds=self._dt)

    @dt.setter
    def dt(self, newdt):
        """return an error if new dt is higher than current one or negative
        """
        newdt_s = newdt.total_seconds()
        fudge = timedelta.resolution.total_seconds()
        if self._dt is None:
            self._dt = newdt_s
        elif newdt_s <= 0:
            raise DtError(u"dt must be positive ({})".format(newdt_s))
        elif newdt_s > self._dt + fudge:
            raise DtError(u"new dt cannot be longer than current one "
                          u"(old: {}, new: {})".format(self._dt, newdt_s))
        else:
            self._dt = newdt_s

    def update_h(self):
        """Calculate new water depth, average velocity and Froude number
        """
        flow_west = self.dom.get_padded('qe_new')[self.ss, self.su]
        flow_east = self.dom.get('qe_new')
        flow_north = self.dom.get_padded('qs_new')[self.su, self.ss]
        flow_south = self.dom.get('qs_new')
        assert (flow_west.shape == flow_east.shape ==
                flow_north.shape == flow_south.shape)

        hflow_west = self.dom.get_padded('hfe')[self.ss, self.su]
        hflow_east = self.dom.get('hfe')
        hflow_north = self.dom.get_padded('hfs')[self.su, self.ss]
        hflow_south = self.dom.get('hfs')
        assert (hflow_west.shape == hflow_east.shape ==
                hflow_north.shape == hflow_south.shape)

        flow.solve_h(arr_ext=self.dom.get('ext'),
                     arr_qe=flow_east, arr_qw=flow_west,
                     arr_qn=flow_north, arr_qs=flow_south,
                     arr_bct=self.dom.get('bct'), arr_bcv=self.dom.get('bcv'),
                     arr_h=self.dom.get('h'), arr_hmax=self.dom.get('hmax'),
                     arr_hfix=self.dom.get('st_bound'),
                     arr_herr=self.dom.get('st_herr'),
<<<<<<< HEAD
                     dx=self.dx, dy=self.dy, dt=self._dt)
=======
                     arr_hfe=hflow_east, arr_hfw=hflow_west,
                     arr_hfn=hflow_north, arr_hfs=hflow_south,
                     arr_v=self.dom.get('v'), arr_vdir=self.dom.get('vdir'),
                     arr_vmax=self.dom.get('vmax'),
                     arr_fr=self.dom.get('fr'),
                     dx=self.dx, dy=self.dy, dt=self._dt, g=self.g)
>>>>>>> 5e5b703d
        assert not np.any(self.dom.get('h') < 0)
        return self

    def solve_q(self):
        '''Solve flow inside the domain using C/Cython function
        '''
        flow.solve_q(arr_dire=self.dom.get('dire'),
                     arr_dirs=self.dom.get('dirs'),
                     arr_z=self.dom.get('z'), arr_n=self.dom.get('n'),
                     arr_h=self.dom.get('h'),
                     arrp_qe=self.dom.get_padded('qe'),
                     arrp_qs=self.dom.get_padded('qs'),
                     arr_hfe=self.dom.get('hfe'),
                     arr_hfs=self.dom.get('hfs'),
                     arr_qe_new=self.dom.get('qe_new'),
                     arr_qs_new=self.dom.get('qs_new'),
                     dt=self._dt, dx=self.dx, dy=self.dy, g=self.g,
                     theta=self.theta, hf_min=self.hf_min,
                     v_rout=self.v_routing, sl_thres=self.sl_thresh)
        return self

    def apply_boundary_conditions(self):
        '''Select relevant 1D slices and apply boundary conditions.
        1D arrays passed to the boundary method include cells bordering
        the boundary on the inside of the domain.
        For the values applying at cells interface (flow depth and flow):
        'qboundary' is the flow at the very boundary and is updated
        'hflow' and 'qin' are the next value inside the domain
        Therefore, only 'qboundary' should need a padded array.
        '''

        w_boundary_flow = self.dom.get_padded('qe_new')[1:-1, 0]
        self.w_boundary.get_boundary_flow(qin=self.dom.get('qe_new')[:, 0],
                                          hflow=self.dom.get('hfe')[:, 0],
                                          n=self.dom.get('n')[:, 0],
                                          z=self.dom.get('z')[:, 0],
                                          depth=self.dom.get('h')[:, 0],
                                          bctype=self.dom.get('bct')[:, 0],
                                          bcvalue=self.dom.get('bcv')[:, 0],
                                          qboundary=w_boundary_flow)
        e_boundary_flow = self.dom.get('qe_new')[:, -1]
        self.e_boundary.get_boundary_flow(qin=self.dom.get('qe_new')[:, -2],
                                          hflow=self.dom.get('hfe')[:, -2],
                                          n=self.dom.get('n')[:, -1],
                                          z=self.dom.get('z')[:, -1],
                                          depth=self.dom.get('h')[:, -1],
                                          bctype=self.dom.get('bct')[:, -1],
                                          bcvalue=self.dom.get('bcv')[:, -1],
                                          qboundary=e_boundary_flow)
        n_boundary_flow = self.dom.get_padded('qs_new')[0, 1:-1]
        self.n_boundary.get_boundary_flow(qin=self.dom.get('qs_new')[0],
                                          hflow=self.dom.get('hfs')[0],
                                          n=self.dom.get('n')[0],
                                          z=self.dom.get('z')[0],
                                          depth=self.dom.get('h')[0],
                                          bctype=self.dom.get('bct')[0],
                                          bcvalue=self.dom.get('bcv')[0],
                                          qboundary=n_boundary_flow)
        s_boundary_flow = self.dom.get('qs_new')[-1]
        self.s_boundary.get_boundary_flow(qin=self.dom.get('qs_new')[-2],
                                          hflow=self.dom.get('hfs')[-2],
                                          n=self.dom.get('n')[-1],
                                          z=self.dom.get('z')[-1],
                                          depth=self.dom.get('h')[-1],
                                          bctype=self.dom.get('bct')[-1],
                                          bcvalue=self.dom.get('bcv')[-1],
                                          qboundary=s_boundary_flow)
        # add equivalent water depth passing through the boundaries to the statistic array
        self.dom.get('st_bound')[1:-1, 0] += w_boundary_flow[self.ss] / self._dt / self.dx
        self.dom.get('st_bound')[:, -1] += e_boundary_flow / self._dt / self.dx
        self.dom.get('st_bound')[0, 1:-1] += n_boundary_flow[self.ss] / self._dt / self.dy
        self.dom.get('st_bound')[-1] += s_boundary_flow / self._dt / self.dy
        return self

    def swap_flow_arrays(self):
        """Swap flow arrays from calculated to input
        """
        self.dom.swap_arrays('qe', 'qe_new')
        self.dom.swap_arrays('qs', 'qs_new')
        return self


class Boundary(object):
    """
    A boundary of the computation domain
    Privilegied access is through get_boundary_flow()
    """
    def __init__(self, cell_width, cell_length, boundary_pos):
        self.pos = boundary_pos
        self.cw = cell_width
        self.cl = cell_length
        if self.pos in ('W', 'N'):
            self.postype = 'upstream'
        elif self.pos in ('E', 'S'):
            self.postype = 'downstream'
        else:
            assert False, "Unknown boundary position: {}".format(self.pos)

    def get_boundary_flow(self, qin, qboundary, hflow, n, z, depth,
                          bctype, bcvalue):
        """Take 1D numpy arrays as input
        Return an updated 1D array of flow through the boundary
        Type 2: flow depth (hflow) on the boundary is assumed equal
        to the water depth (depth). i.e. the water depth and terrain
        elevation equal on both sides of the boundary
        Type 3: flow depth is therefore equal to user-defined wse - z
        """
        # check sanity of input arrays
        assert qin.ndim == 1
        assert (qin.shape == qboundary.shape == hflow.shape == n.shape ==
                z.shape == depth.shape == bctype.shape == bcvalue.shape)
        # select slices according to boundary types
        slice_closed = np.where((bctype == 0) | (bctype == 1))
        slice_open = np.where(bctype == 2)
        slice_wse = np.where(bctype == 3)
        # Boundary type 1 (closed)
        qboundary[slice_closed] = 0
        # Boundary type 2 (open)
        qboundary[slice_open] = self.get_flow_open_boundary(qin[slice_open],
                                                            hflow[slice_open],
                                                            depth[slice_open])
        # Boundary type 3 (user-defined wse)
        slope = self.get_slope(depth[slice_wse],
                               z[slice_wse], bcvalue[slice_wse])
        hf_boundary = bcvalue[slice_wse] - z[slice_wse]
        qboundary[slice_wse] = self.get_flow_wse_boundary(n[slice_wse],
                                                          hf_boundary, slope)
        return self

    def get_flow_open_boundary(self, qin, hf, hf_boundary):
        """Velocity at the boundary equal to velocity inside domain
        """
        result = np.zeros_like(qin)
        slice_over = np.where(hf > 0)
        result[slice_over] = (qin[slice_over] / hf[slice_over] *
                              hf_boundary[slice_over])
        return result

    def get_slope(self, h, z, user_wse):
        """Return the slope between two water surface elevation
        """
        slope = (user_wse - (h + z)) / self.cl
        max_slope = 0.5
        return np.minimum(np.fabs(slope), max_slope)

    def get_flow_wse_boundary(self, n, hf, slope):
        """
        Gauckler-Manning-Strickler flow equation
        invert the results if a downstream boundary
        flow in m2/s
        """
        v = (1./n) * np.power(hf, 2./3.) * np.power(slope, 1./2.)
        if self.postype == 'upstream':
            return v * hf
        elif self.postype == 'downstream':
            return - v * hf
        else:
            assert False, "Unknown postype {}".format(self.postype)<|MERGE_RESOLUTION|>--- conflicted
+++ resolved
@@ -24,11 +24,7 @@
 
 class SurfaceFlowSimulation(object):
     """Surface flow simulation on staggered raster grid
-<<<<<<< HEAD
-    Accessed through step() and get_output_arrays() methods
-=======
     Accessed through step() methods
->>>>>>> 5e5b703d
     By convention the flow is:
      - calculated at the East and South faces of each cell
      - positive from West to East and from North to South
@@ -172,16 +168,12 @@
                      arr_h=self.dom.get('h'), arr_hmax=self.dom.get('hmax'),
                      arr_hfix=self.dom.get('st_bound'),
                      arr_herr=self.dom.get('st_herr'),
-<<<<<<< HEAD
-                     dx=self.dx, dy=self.dy, dt=self._dt)
-=======
                      arr_hfe=hflow_east, arr_hfw=hflow_west,
                      arr_hfn=hflow_north, arr_hfs=hflow_south,
                      arr_v=self.dom.get('v'), arr_vdir=self.dom.get('vdir'),
                      arr_vmax=self.dom.get('vmax'),
                      arr_fr=self.dom.get('fr'),
                      dx=self.dx, dy=self.dy, dt=self._dt, g=self.g)
->>>>>>> 5e5b703d
         assert not np.any(self.dom.get('h') < 0)
         return self
 
