--- conflicted
+++ resolved
@@ -60,8 +60,6 @@
         self.start_time = start_time
         self.end_time = end_time
         self.dtype = dtype
-<<<<<<< HEAD
-        self.msgr = Messenger()
         self.region = Region()
         self.xr = self.region.cols
         self.yr = self.region.rows
@@ -69,13 +67,6 @@
         self.dy = self.region.nsres
         self.reg_bbox = {'e': self.region.east, 'w': self.region.west,
                          'n': self.region.north, 's': self.region.south}
-=======
-        region = Region()
-        self.xr = region.cols
-        self.yr = region.rows
-        self.dx = region.ewres
-        self.dy = region.nsres
->>>>>>> bdde6d14
         self.overwrite = grass.overwrite()
         self.mapset = gutils.getenv('MAPSET')
         self.maps = dict.fromkeys(mkeys)
@@ -203,13 +194,8 @@
             elif self.name_is_stds(self.format_id(map_name)):
                 strds_id = self.format_id(map_name)
                 if not self.stds_temporal_sanity(strds_id):
-<<<<<<< HEAD
-                    self.msgr.fatal(u"{}: inadequate "
-                                    u"temporal format".format(map_name))
-=======
                     msgr.fatal(u"{}: inadequate temporal format"
                                u"".format(map_name))
->>>>>>> bdde6d14
                 map_list = self.raster_list_from_strds(strds_id)
             elif self.name_is_map(self.format_id(map_name)):
                 map_list = [self.MapData(id=self.format_id(map_name),
@@ -242,17 +228,10 @@
         stds_start, stds_end = stds.get_temporal_extent_as_tuple()
         if stds_start > sim_start:
             out = False
-<<<<<<< HEAD
-            self.msgr.warning(u"{}: starts after simulation".format(stds_id))
-        if stds_end < sim_end:
-            out = False
-            self.msgr.warning(u"{}: ends before simulation".format(stds_id))
-=======
             msgr.warning(u"{}: starts after simulation".format(stds_id))
         if stds_end < sim_end:
             out = False
             msgr.warning(u"{}: ends before simulation".format(stds_id))
->>>>>>> bdde6d14
         return out
 
     def raster_list_from_strds(self, strds_name):
