#!/usr/bin/env python
# -*- coding: utf-8 -*-
"""
NAME:      Itzï

AUTHOR(S): Laurent Courty

PURPOSE:   Simulate dynamic superficial water flows using a simplified
           quasi-2D implementation of the Shallow Water Equations.
           See:
           De Almeida, G. & Bates, P., 2013. Applicability of the local
           inertial approximation of the shallow water equations to
           flood modeling. Water Resources Research, 49(8), pp.4833–4844.
           Sampson, C.C. et al., 2013. An automated routing methodology
           to enable direct rainfall in high resolution shallow water models.
           Hydrological Processes, 27(3), pp.467–476.

COPYRIGHT: (C) 2015-2016 by Laurent Courty

            This program is free software; you can redistribute it and/or
            modify it under the terms of the GNU General Public License
            as published by the Free Software Foundation; either version 2
            of the License, or (at your option) any later version.

            This program is distributed in the hope that it will be useful,
            but WITHOUT ANY WARRANTY; without even the implied warranty of
            MERCHANTABILITY or FITNESS FOR A PARTICULAR PURPOSE.  See the
            GNU General Public License for more details.
"""


from __future__ import print_function, division
import sys
import os
import argparse
import time
import subprocess
import traceback
import numpy as np
from multiprocessing import Process
from pyinstrument import Profiler
from datetime import timedelta

from configreader import ConfigReader
import messenger as msgr


def main():
    args = parser.parse_args()
    args.func(args)


class SimulationRunner(object):
    """provide the necessary tools to run one simulation
    including reading configuration file, setting-up GRASS
    """
    def __init__(self, conf, grass_use_file, args):
        self.conf = conf
        self.grass_use_file = grass_use_file
        if args.p:
            self.prof = Profiler()
        else:
            self.prof = None

    def run(self):
        """
        """
        if self.prof:
            self.prof.start()
        # If run outside of grass, set it
        if self.grass_use_file:
            self.set_grass_session()
        import grass.script as gscript
        msgr.debug('gscript done')
        # return error if output files exist
        # (should be done once GRASS set up)
        self.conf.check_output_files()
        msgr.debug('files check')
        # stop program if location is latlong
        if gscript.locn_is_latlong():
            msgr.fatal(u"latlong location is not supported. "
                       u"Please use a projected location")
        # Run simulation (SimulationManager needs GRASS, so imported now)
        from simulation import SimulationManager
        sim = SimulationManager(sim_times=self.conf.sim_times,
                                stats_file=self.conf.stats_file,
                                dtype=np.float32,
                                input_maps=self.conf.input_map_names,
                                output_maps=self.conf.output_map_names,
                                sim_param=self.conf.sim_param)
        sim.run()
        # delete the rcfile
        if self.grass_use_file:
            os.remove(self.rcfile)
        # end profiling and print results
        if self.prof:
            self.prof.stop()
            print(self.prof.output_text(unicode=True, color=True))
        return self

    def set_grass_session(self):
        """Inspire by example on GRASS wiki
        """
        grassbin = self.conf.grass_params['grass_bin']
        gisdb = self.conf.grass_params['grassdata']
        location = self.conf.grass_params['location']
        mapset = self.conf.grass_params['mapset']

        # query GRASS 7 itself for its GISBASE
        gisbase = get_gisbase(grassbin)

        # Set GISBASE environment variable
        os.environ['GISBASE'] = gisbase

        # define GRASS Python environment
        sys.path.append(os.path.join(gisbase, "etc", "python"))

        # launch session
        import grass.script.setup as gsetup
        self.rcfile = gsetup.init(gisbase, gisdb, location, mapset)
        return self

def get_gisbase(grassbin):
    """query GRASS 7 itself for its GISBASE
    """
    startcmd = [grassbin, '--config', 'path']
    try:
        p = subprocess.Popen(startcmd, shell=False,
                             stdout=subprocess.PIPE,
                             stderr=subprocess.PIPE)
        out, err = p.communicate()
    except OSError as error:
        msgr.fatal("Cannot find GRASS GIS start script"
                   " {cmd}: {error}".format(cmd=startcmd[0], error=error))
    if p.returncode != 0:
        msgr.fatal("Issues running GRASS GIS start script"
                   " {cmd}: {error}".format(cmd=' '.join(startcmd), error=err))
    return out.strip(os.linesep)


def set_ldpath(gisbase):
    """Add GRASS libraries to the dynamic library path
    And then re-execute the process to take the changes into account
    """
    # choose right path for each platform
    if (sys.platform.startswith('linux')
            or 'bsd' in sys.platform
            or 'solaris' in sys.platform):
        ldvar = 'LD_LIBRARY_PATH'
    elif sys.platform.startswith('win'):
        ldvar = 'PATH'
    elif sys.platform == 'darwin':
        ldvar = 'DYLD_LIBRARY_PATH'
    else:
        msgr.fatal("Platform not configured: {}".format(sys.platform))

    ld_base = os.path.join(gisbase, "lib")
    if not os.environ.get(ldvar):
        # if the path variable is not set
        msgr.debug("{} not set. Setting and restart".format(ldvar))
        os.environ[ldvar] = ld_base
        reexec()
    elif ld_base not in os.environ[ldvar]:
        msgr.debug("{} not in {}. Setting and restart".format(ld_base, ldvar))
        # if the variable exists but does not have the path
        os.environ[ldvar] += os.pathsep + ld_base
        reexec()

def reexec():
    """Re-execute the software with the same arguments
    """
    args = [sys.executable] + sys.argv
    try:
        os.execv(sys.executable, args)
    except Exception, exc:
        msgr.fatal(u"Failed to re-execute: {}".format(exc))


def sim_runner_worker(conf, grass_use_file, grassbin):
    msgr.raise_on_error = True
    try:
        sim_runner = SimulationRunner(conf, grass_use_file, grassbin)
        sim_runner.run()
    except:
        msgr.warning("Error during execution: {}".format(traceback.format_exc()))


def itzi_run(args):
    # Check if being run within GRASS session
    try:
        import grass.script as gscript
    except ImportError:
        grass_use_file = True
    else:
        grass_use_file = False

    # set environment variables
    if args.o:
        os.environ['GRASS_OVERWRITE'] = '1'
    else:
        os.environ['GRASS_OVERWRITE'] = '0'
    if args.q == 2:
        os.environ['ITZI_VERBOSE'] = '0'
    elif args.q == 1:
        os.environ['ITZI_VERBOSE'] = '1'
    elif args.v == 1:
        os.environ['ITZI_VERBOSE'] = '3'
    elif args.v >= 2:
        os.environ['ITZI_VERBOSE'] = '4'
    else:
        os.environ['ITZI_VERBOSE'] = '2'

    # setting GRASS verbosity (especially for maps registration)
    if args.q >= 1:
        # no warnings
        os.environ['GRASS_VERBOSE'] = '-1'
    elif args.v >=1:
        # normal
        os.environ['GRASS_VERBOSE'] = '2'
    else:
        # only warnings
        os.environ['GRASS_VERBOSE'] = '0'

    # start total time counter
    total_sim_start = time.time()
    # dictionary to store computation times
    times_dict = {}
    for conf_file in args.config_file:
        # parsing configuration file
        conf = ConfigReader(conf_file)
        grassbin = conf.grass_params['grass_bin']
        # if outside from GRASS, set path to shared libraries and restart
        if grass_use_file and not grassbin:
            msgr.fatal(u"Please define [grass] section in parameter file")
        elif grass_use_file:
            set_ldpath(get_gisbase(grassbin))

        file_name = os.path.basename(conf_file)
        msgr.message(u"Starting simulation of {}...".format(file_name))
        # display parameters (if verbose)
        conf.display_sim_param()
        # run in a subprocess
        sim_start = time.time()
<<<<<<< HEAD
        msgr.message(u"Starting simulation for configuration file {}...".format(file_name))
        sim = simulation.SimulationManager(sim_times=conf.sim_times,
                                           stats_file=conf.stats_file,
                                           dtype=np.float32,
                                           input_maps=conf.input_map_names,
                                           output_maps=conf.output_map_names,
                                           sim_param=conf.sim_param,
                                           drainage_params=conf.drainage_params)
        sim.run()
        # store computation time
        times_dict[file_name] = timedelta(seconds=int(time.time() - sim_start))

    # stop total time counter
    total_elapsed_time = timedelta(seconds=int(time.time() - total_sim_start))
    # end profiling and print results
    if args.p:
        prof.stop()
        print(prof.output_text(unicode=True, color=True))
    # display computation duration
=======
        worker_args = (conf, grass_use_file, args)
        p = Process(target=sim_runner_worker, args=worker_args)
        p.start()
        p.join()
        if p.exitcode != 0:
            msgr.warning((u"Execution of {} "
                          u"ended with an error").format(file_name))
        # store computational time
        comp_time = timedelta(seconds=int(time.time() - sim_start))
        times_dict[file_name] = comp_time

    # stop total time counter
    total_elapsed_time = timedelta(seconds=int(time.time() - total_sim_start))
    # display total computation duration
>>>>>>> bdde6d14
    msgr.message(u"Simulations complete. Elapsed times:")
    for f, t in times_dict.iteritems():
        msgr.message(u"{}: {}".format(f, t))
    msgr.message(u"Total: {}".format(total_elapsed_time))
    avg_time_s = int(total_elapsed_time.total_seconds() / len(times_dict))
    msgr.message(u"Average: {}".format(timedelta(seconds=avg_time_s)))


def itzi_version(args):
    """Display the software version number from a file
    """
    ROOT = os.path.dirname(__file__)
    F_VERSION = os.path.join(ROOT, 'data', 'VERSION')
    with open(F_VERSION, 'r') as f:
        print(f.readline().strip())

def itzi_read(args):
    # exit with an error if run outside GRASS shell
    try:
        from grass.pygrass.messages import Messenger
    except ImportError:
        sys.exit("Please run from a GRASS GIS environment")
    import msgpack
    from configreader import ConfigReader
    from resultsreader import ResultsReader

    msgr = Messenger()
    # read input and affect variables
    with open(args.result_file, 'r') as infile:
        results = msgpack.load(infile)
    processor = ResultsReader(results, msgr)

    # perform actions
    if args.type == 'node':
        processor.verif_node_id(args.id)
        if args.action == 'plot':
            processor.plot_node_values(args.id, args.variables)
        elif args.action == 'csv':
            processor.node_values_to_csv(args.id, args.output)
    elif args.type == 'link':
        pass
    else:
        self.msgr.fatal(_(u"Unknown type: '{}'".format(args.type)))
    return None

########################
# Parsing command line #
########################

DESCR = (u"A dynamic, fully distributed hydraulic and hydrologic model. "
         u"Must be run within a GRASS GIS environment.")

parser = argparse.ArgumentParser(description=DESCR)
subparsers = parser.add_subparsers()

# running a simulation
run_parser = subparsers.add_parser("run", help=u"run a simulation",
                                   description="run a simulation")
run_parser.add_argument("config_file", nargs='+',
                        help=(u"an Itzï configuration files "
                              u"(if several given, run in batch mode)"))
run_parser.add_argument("-o", action='store_true', help=u"overwrite files if exist")
run_parser.add_argument("-p", action='store_true', help=u"activate profiler")
verbosity_parser = run_parser.add_mutually_exclusive_group()
verbosity_parser.add_argument("-v", action='count', help=u"increase verbosity")
verbosity_parser.add_argument("-q", action='count', help=u"decrease verbosity")
run_parser.set_defaults(func=itzi_run)

# display version
version_parser = subparsers.add_parser("version",
                                       help=u"display software version number")
version_parser.set_defaults(func=itzi_version)

# read results
read_parser = subparsers.add_parser("read", help=u"read simulation results",
                                    description=u"read simulation results")
read_parser.add_argument("result_file", help=u"an Itzï results file")
read_parser.add_argument("--output",
                         help=u"CSV file name. If not given, "
                              u"print to standard output")
read_parser.add_argument("action", choices=['plot', 'csv'],
                         help=u"action to perform")
read_parser.add_argument("type", choices=['node', 'link'],
                         help=u"Type of object to read")
read_parser.add_argument("id", help=u"ID of object")
read_parser.add_argument("variables", nargs='*',
                         help=u"list of variables")
read_parser.set_defaults(func=itzi_read)


if __name__ == "__main__":
    sys.exit(main())<|MERGE_RESOLUTION|>--- conflicted
+++ resolved
@@ -87,7 +87,8 @@
                                 dtype=np.float32,
                                 input_maps=self.conf.input_map_names,
                                 output_maps=self.conf.output_map_names,
-                                sim_param=self.conf.sim_param)
+                                sim_param=self.conf.sim_param,
+                                drainage_params=conf.drainage_params)
         sim.run()
         # delete the rcfile
         if self.grass_use_file:
@@ -241,27 +242,6 @@
         conf.display_sim_param()
         # run in a subprocess
         sim_start = time.time()
-<<<<<<< HEAD
-        msgr.message(u"Starting simulation for configuration file {}...".format(file_name))
-        sim = simulation.SimulationManager(sim_times=conf.sim_times,
-                                           stats_file=conf.stats_file,
-                                           dtype=np.float32,
-                                           input_maps=conf.input_map_names,
-                                           output_maps=conf.output_map_names,
-                                           sim_param=conf.sim_param,
-                                           drainage_params=conf.drainage_params)
-        sim.run()
-        # store computation time
-        times_dict[file_name] = timedelta(seconds=int(time.time() - sim_start))
-
-    # stop total time counter
-    total_elapsed_time = timedelta(seconds=int(time.time() - total_sim_start))
-    # end profiling and print results
-    if args.p:
-        prof.stop()
-        print(prof.output_text(unicode=True, color=True))
-    # display computation duration
-=======
         worker_args = (conf, grass_use_file, args)
         p = Process(target=sim_runner_worker, args=worker_args)
         p.start()
@@ -276,7 +256,6 @@
     # stop total time counter
     total_elapsed_time = timedelta(seconds=int(time.time() - total_sim_start))
     # display total computation duration
->>>>>>> bdde6d14
     msgr.message(u"Simulations complete. Elapsed times:")
     for f, t in times_dict.iteritems():
         msgr.message(u"{}: {}".format(f, t))
@@ -294,20 +273,13 @@
         print(f.readline().strip())
 
 def itzi_read(args):
-    # exit with an error if run outside GRASS shell
-    try:
-        from grass.pygrass.messages import Messenger
-    except ImportError:
-        sys.exit("Please run from a GRASS GIS environment")
     import msgpack
-    from configreader import ConfigReader
     from resultsreader import ResultsReader
 
-    msgr = Messenger()
     # read input and affect variables
     with open(args.result_file, 'r') as infile:
         results = msgpack.load(infile)
-    processor = ResultsReader(results, msgr)
+    processor = ResultsReader(results)
 
     # perform actions
     if args.type == 'node':
@@ -319,7 +291,7 @@
     elif args.type == 'link':
         pass
     else:
-        self.msgr.fatal(_(u"Unknown type: '{}'".format(args.type)))
+        msgr.fatal(u"Unknown type: '{}'".format(args.type))
     return None
 
 ########################
