--- conflicted
+++ resolved
@@ -36,11 +36,7 @@
         self.fields = ['sim_time',  # either timedelta or datetime
                        'avg_timestep', '#timesteps',
                        'boundary_vol', 'rain_vol', 'inf_vol',
-<<<<<<< HEAD
-                       'inflow_vol', 'drain_cap_vol',
-=======
                        'inflow_vol', 'losses_vol', 'drain_net_vol',
->>>>>>> 5e5b703d
                        'domain_vol', 'created_vol',
                        '%error']
         # data written to file as one line
@@ -119,15 +115,10 @@
         self.line['inf_vol'] = '{:.3f}'.format(inf_vol)
         inflow_vol = self.dom.inflow_vol(sim_time)
         self.line['inflow_vol'] = '{:.3f}'.format(inflow_vol)
-<<<<<<< HEAD
-        drain_cap_vol = - self.dom.sdrain_vol(sim_time)
-        self.line['drain_cap_vol'] = '{:.3f}'.format(drain_cap_vol)
-=======
         losses_vol = - self.dom.losses_vol(sim_time)
         self.line['losses_vol'] = '{:.3f}'.format(losses_vol)
         drain_net_vol = self.dom.ndrain_vol(sim_time)
         self.line['drain_net_vol'] = '{:.3f}'.format(drain_net_vol)
->>>>>>> 5e5b703d
 
         # Computation error from array
         vol_error = self.dom.err_vol()
