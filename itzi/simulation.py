--- conflicted
+++ resolved
@@ -102,10 +102,6 @@
         # Hydrology
         self.hydrology = hydrology.Hydrology(self.rast_domain, self.dtinf,
                                              self.infiltration)
-<<<<<<< HEAD
-
-=======
->>>>>>> 5e5b703d
         # Surface flows simulation
         self.surf_sim = SurfaceFlowSimulation(self.rast_domain,
                                               self.sim_param)
@@ -182,16 +178,6 @@
             self.hydrology.step()
             # update stat array
             self.rast_domain.populate_stat_array('inf', self.sim_time)
-<<<<<<< HEAD
-            self.rast_domain.populate_stat_array('s_drain', self.sim_time)
-
-        # calculate surface flow #
-        # update network drainage and inflow arrays
-        self.rast_domain.update_ext_array()
-        # force time-step to be the general time-step
-        self.surf_sim.dt = self.dt
-        # surf_sim.step() raises NullError in case of NaN cell
-=======
             self.rast_domain.populate_stat_array('capped_losses', self.sim_time)
 
         # calculate drainage
@@ -213,7 +199,6 @@
         # force time-step to be the general time-step
         self.surf_sim.dt = self.dt
         # surf_sim.step() raise NullError in case of NaN/NULL cell
->>>>>>> 5e5b703d
         # if this happen, stop simulation and
         # output a map showing the errors
         try:
