--- conflicted
+++ resolved
@@ -183,7 +183,6 @@
             self.rast_domain.populate_stat_array('inf', self.sim_time)
             self.rast_domain.populate_stat_array('s_drain', self.sim_time)
 
-<<<<<<< HEAD
         # calculate drainage
         if self.sim_time == self.next_ts['drain'] and self.drainage:
             self.drainage.solve_dt()
@@ -201,14 +200,6 @@
         # force time-step to be the general time-step
         self.surf_sim.dt = self.dt
         # surf_sim.step() raise NullError in case of NaN/NULL cell
-=======
-        # calculate surface flow #
-        # update network drainage and inflow arrays
-        self.rast_domain.update_ext_array()
-        # force time-step to be the general time-step
-        self.surf_sim.dt = self.dt
-        # surf_sim.step() raises NullError in case of NaN cell
->>>>>>> cad83073
         # if this happen, stop simulation and
         # output a map showing the errors
         try:
