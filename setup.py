--- conflicted
+++ resolved
@@ -12,6 +12,7 @@
     import numpy as np
 except ImportError:
     sys.exit("Error: NumPy not found")
+
 
 SWMM_SOURCE = 'itzi/swmm/source/'
 
@@ -31,7 +32,6 @@
     return long_description[idx:]
 
 
-<<<<<<< HEAD
 def swmm_get_source():
     """locate and return a list of source files
     """
@@ -42,23 +42,6 @@
     return file_list
 
 
-def prepare_modules():
-    # import numpy at the last moment
-    # this enables pip to install numpy before itzi
-    import numpy as np
-    return [Extension('itzi/flow', sources=['itzi/flow.c'],
-                      extra_compile_args=['-fopenmp', '-O3'],
-                      extra_link_args=['-lgomp'],
-                      include_dirs=[np.get_include()]),
-            Extension('itzi/swmm/source/swmm5', sources=swmm_get_source(),
-                      extra_compile_args=['-fopenmp', '-w'],
-                      extra_link_args=['-lgomp'],
-                      )
-            ]
-
-
-=======
->>>>>>> bdde6d14
 ENTRY_POINTS = {'console_scripts': ['itzi=itzi.itzi:main', ], }
 
 
@@ -77,10 +60,10 @@
 DESCR = "A 2D superficial flow simulation model using GRASS GIS as a back-end"
 
 
-<<<<<<< HEAD
-REQUIRES = ['numpy', 'pyinstrument', 'msgpack-python', 'pandas',
-            'python-dateutil', 'matplotlib']
-=======
+REQUIRES = ['pyinstrument', 'msgpack-python', 'python-dateutil', 'matplotlib']
+
+
+# Set arguments according to compiler
 copt =  {'msvc': ['/openmp', '/Ox'],
          'mingw32' : ['-O3', '-w', '-fopenmp', '-lgomp', '-lpthread'],
          'unix' : ['-O3', '-w', '-fopenmp']
@@ -88,7 +71,6 @@
 lopt =  {'mingw32' : ['-lgomp', '-lpthread'],
          'unix' : ['-lgomp']
          }
-
 
 class build_ext_compiler_check(build_ext):
     def build_extensions(self):
@@ -105,7 +87,9 @@
 
 FLOW = Extension('flow', sources=['itzi/flow.c'],
                  include_dirs=[np.get_include()])
->>>>>>> bdde6d14
+
+
+SWMM5 = Extension('swmm5', sources=swmm_get_source())
 
 
 metadata = dict(name='itzi',
@@ -119,15 +103,11 @@
                 classifiers=CLASSIFIERS,
                 keywords='science engineering hydrology',
                 packages=find_packages(),
-<<<<<<< HEAD
                 install_requires=REQUIRES,
-=======
-                requires=['numpy', 'pyinstrument'],
-                install_requires=['pyinstrument'],
->>>>>>> bdde6d14
+                requires=['numpy', 'pyinstrument', 'pandas'],
                 include_package_data=True,
                 entry_points=ENTRY_POINTS,
-                ext_modules=[FLOW,],
+                ext_modules=[FLOW, SWMM5,],
                 cmdclass={'build_ext': build_ext_compiler_check},
                 )
 
